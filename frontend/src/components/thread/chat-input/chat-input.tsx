--- conflicted
+++ resolved
@@ -183,7 +183,7 @@
     const [mounted, setMounted] = useState(false);
     const [animatedPlaceholder, setAnimatedPlaceholder] = useState('');
     const [isModeDismissing, setIsModeDismissing] = useState(false);
-    
+
     // Suna Agent Modes feature flag
     const ENABLE_SUNA_AGENT_MODES = false;
     const [sunaAgentModes, setSunaAgentModes] = useState<'adaptive' | 'autonomous' | 'chat'>('adaptive');
@@ -295,20 +295,20 @@
       if (selectedMode !== 'data' || (selectedCharts.length === 0 && !selectedOutputFormat)) {
         return '';
       }
-      
+
       let markdown = '\n\n----\n\n**Data Visualization Requirements:**\n';
-      
+
       if (selectedOutputFormat) {
         markdown += `\n- **Output Format:** ${selectedOutputFormat}`;
       }
-      
+
       if (selectedCharts.length > 0) {
         markdown += '\n- **Preferred Charts:**';
         selectedCharts.forEach(chartId => {
           markdown += `\n  - ${chartId}`;
         });
       }
-      
+
       return markdown;
     }, [selectedMode, selectedCharts, selectedOutputFormat]);
 
@@ -373,7 +373,7 @@
           .join('\n');
         message = message ? `${message}\n\n${fileInfo}` : fileInfo;
       }
-      
+
       // Append Markdown for data visualization options
       const dataOptionsMarkdown = generateDataOptionsMarkdown();
       if (dataOptionsMarkdown) {
@@ -672,34 +672,6 @@
             onTranscription={handleTranscription}
             disabled={loading || (disabled && !isAgentRunning)}
           />}
-<<<<<<< HEAD
-          <Button
-            type="submit"
-            onClick={isAgentRunning && onStopAgent ? onStopAgent : handleSubmit}
-            size="sm"
-            className={cn(
-              'w-[34px] h-[34px] flex-shrink-0 rounded-full',
-              (!value.trim() && uploadedFiles.length === 0 && !isAgentRunning) ||
-                loading ||
-                (disabled && !isAgentRunning)
-                ? 'opacity-50'
-                : '',
-            )}
-            disabled={
-              (!value.trim() && uploadedFiles.length === 0 && !isAgentRunning) ||
-              loading ||
-              (disabled && !isAgentRunning)
-            }
-          >
-            {loading ? (
-              <Loader2 className="h-5 w-5 animate-spin" />
-            ) : isAgentRunning ? (
-              <div className="min-h-[14px] min-w-[14px] w-[14px] h-[14px] rounded-sm bg-current" />
-            ) : (
-              <CornerDownLeft className="h-5 w-5" />
-            )}
-          </Button>
-=======
 
           <TooltipProvider>
             <Tooltip>
@@ -740,7 +712,6 @@
               )}
             </Tooltip>
           </TooltipProvider>
->>>>>>> 1c854803
         </div>
       </div>
     ), [hideAttachments, loading, disabled, isAgentRunning, isUploading, sandboxId, messages, isLoggedIn, renderConfigDropdown, billingModalOpen, setBillingModalOpen, handleTranscription, onStopAgent, handleSubmit, value, uploadedFiles, selectedMode, onModeDeselect, handleModeDeselect, isModeDismissing, isSunaAgent, sunaAgentModes, pendingFiles]);
@@ -797,17 +768,6 @@
             }}
           >
             <div className="w-full text-sm flex flex-col justify-between items-start rounded-lg">
-<<<<<<< HEAD
-              <CardContent className={`w-full p-1.5 pb-2 ${bgColor} border rounded-3xl h-[148px]`}>
-                <AttachmentGroup
-                  files={uploadedFiles || []}
-                  sandboxId={sandboxId}
-                  onRemove={removeUploadedFile}
-                  layout="inline"
-                  maxHeight="216px"
-                  showPreviews={true}
-                />
-=======
               <CardContent className={`w-full p-1.5 pb-2 ${bgColor} border rounded-3xl`}>
                 {(uploadedFiles.length > 0 || isUploading) && (
                   <div className="relative">
@@ -829,7 +789,6 @@
                     )}
                   </div>
                 )}
->>>>>>> 1c854803
                 <div className="relative flex flex-col w-full h-full gap-2 justify-between">
                   {renderTextArea}
                   {renderControls}
