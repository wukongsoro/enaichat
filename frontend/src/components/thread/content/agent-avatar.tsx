--- conflicted
+++ resolved
@@ -55,13 +55,8 @@
   // Show skeleton for loading state or when no data is available
   if ((isLoading && agentId) || (!agent && !agentId && !propIconName && !propIsSunaDefault)) {
     return (
-<<<<<<< HEAD
       <div
         className={cn("bg-muted animate-pulse", className)}
-=======
-      <div 
-        className={cn("bg-muted animate-pulse border", className)}
->>>>>>> ed912fce
         style={{ width: size, height: size, ...borderRadiusStyle }}
       />
     );
