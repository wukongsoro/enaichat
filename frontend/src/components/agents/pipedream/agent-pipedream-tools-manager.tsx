'use client';

import React, { useState, useMemo } from 'react';
import { Button } from '@/components/ui/button';
import { Switch } from '@/components/ui/switch';
import { Card, CardContent, CardHeader, CardTitle } from '@/components/ui/card';
import { Badge } from '@/components/ui/badge';
import { Alert, AlertDescription } from '@/components/ui/alert';
import { 
  Dialog, 
  DialogContent, 
  DialogHeader, 
  DialogTitle, 
  DialogDescription,
  DialogFooter
} from '@/components/ui/dialog';
import { 
  Loader2, 
  Settings, 
  CheckCircle2, 
  XCircle, 
  Zap, 
  Info,
  RefreshCw
} from 'lucide-react';
import { cn } from '@/lib/utils';
import { usePipedreamToolsData } from '@/hooks/react-query/agents/use-pipedream-tools';
import type { PipedreamTool } from '@/hooks/react-query/agents/use-pipedream-tools';

interface AgentPipedreamToolsManagerProps {
  agentId: string;
  profileId: string;
  appName: string;
  profileName: string;
  open: boolean;
  onOpenChange: (open: boolean) => void;
  onToolsUpdate?: (enabledTools: string[]) => void;
}

export const AgentPipedreamToolsManager: React.FC<AgentPipedreamToolsManagerProps> = ({
  agentId,
  profileId,
  appName,
  profileName,
  open,
  onOpenChange,
  onToolsUpdate
}) => {
  const { data, isLoading, error, isUpdating, refetch } = usePipedreamToolsData(agentId, profileId);
  const [localTools, setLocalTools] = useState<Record<string, boolean>>({});
  const [hasChanges, setHasChanges] = useState(false);

  // Initialize local state when data loads
  React.useEffect(() => {
    if (data?.tools) {
      const toolsMap = data.tools.reduce((acc, tool) => {
        acc[tool.name] = tool.enabled;
        return acc;
      }, {} as Record<string, boolean>);
      setLocalTools(toolsMap);
      setHasChanges(false);
    }
  }, [data]);

  const enabledCount = useMemo(() => {
    return Object.values(localTools).filter(Boolean).length;
  }, [localTools]);

  const totalCount = data?.tools?.length || 0;

  const handleToolToggle = (toolName: string) => {
    setLocalTools(prev => {
      const newValue = !prev[toolName];
      const updated = { ...prev, [toolName]: newValue };
      
      // Check if there are changes compared to server data
      const serverTools = data?.tools?.reduce((acc, tool) => {
        acc[tool.name] = tool.enabled;
        return acc;
      }, {} as Record<string, boolean>) || {};
      
      const hasChanges = Object.keys(updated).some(key => updated[key] !== serverTools[key]);
      setHasChanges(hasChanges);
      
      return updated;
    });
  };

  const handleSelectAll = () => {
    if (!data?.tools) return;
    
    const allEnabled = data.tools.every(tool => localTools[tool.name]);
    const newState = data.tools.reduce((acc, tool) => {
      acc[tool.name] = !allEnabled;
      return acc;
    }, {} as Record<string, boolean>);
    
    setLocalTools(newState);
    setHasChanges(true);
  };

  const handleSave = () => {
    const enabledTools = Object.entries(localTools)
      .filter(([_, enabled]) => enabled)
      .map(([name]) => name);
<<<<<<< HEAD
    

=======
>>>>>>> d4b031d0
    setHasChanges(false);

    if (onToolsUpdate) {
      onToolsUpdate(enabledTools);
    }
  };

  const handleCancel = () => {
    // Reset to server state
    if (data?.tools) {
      const serverState = data.tools.reduce((acc, tool) => {
        acc[tool.name] = tool.enabled;
        return acc;
      }, {} as Record<string, boolean>);
      setLocalTools(serverState);
      setHasChanges(false);
    }
  };

  if (error) {
    return (
      <Dialog open={open} onOpenChange={onOpenChange}>
        <DialogContent className="sm:max-w-lg">
          <DialogHeader>
            <DialogTitle className="flex items-center gap-2">
              <XCircle className="h-5 w-5 text-destructive" />
              Error Loading Tools
            </DialogTitle>
            <DialogDescription>
              Failed to load {appName} tools for {profileName}
            </DialogDescription>
          </DialogHeader>
          
          <Alert variant="destructive">
            <XCircle className="h-4 w-4" />
            <AlertDescription>
              {error?.message || 'An unexpected error occurred while loading tools.'}
            </AlertDescription>
          </Alert>
          
          <DialogFooter>
            <Button variant="outline" onClick={() => onOpenChange(false)}>
              Close
            </Button>
            <Button onClick={() => refetch()}>
              <RefreshCw className="h-4 w-4 mr-2" />
              Retry
            </Button>
          </DialogFooter>
        </DialogContent>
      </Dialog>
    );
  }

  return (
    <Dialog open={open} onOpenChange={onOpenChange}>
      <DialogContent className="sm:max-w-2xl max-h-[80vh] overflow-hidden flex flex-col">
        <DialogHeader>
          <DialogTitle className="flex items-center gap-2">
            <Zap className="h-5 w-5 text-primary" />
            Configure {appName} Tools
          </DialogTitle>
          <DialogDescription>
            Choose which {appName} tools are available to your agent via the "{profileName}" profile
          </DialogDescription>
        </DialogHeader>

        <div className="flex-1 overflow-hidden flex flex-col">
          {isLoading ? (
            <div className="flex items-center justify-center py-12">
              <div className="flex items-center gap-2">
                <Loader2 className="h-5 w-5 animate-spin" />
                <span>Loading available tools...</span>
              </div>
            </div>
          ) : !data?.tools?.length ? (
            <div className="flex items-center justify-center py-12">
              <div className="text-center">
                <Info className="h-8 w-8 text-muted-foreground mx-auto mb-2" />
                <p className="text-sm text-muted-foreground">
                  No tools available for this {appName} profile
                </p>
              </div>
            </div>
          ) : (
            <>
              <div className="flex items-center justify-between p-4 border-b">
                <div className="flex items-center gap-3">
                  <div>
                    <div className="flex items-center gap-2">
                      <span className="font-medium">
                        {enabledCount} of {totalCount} tools enabled
                      </span>
                      {hasChanges && (
                        <Badge variant="secondary" className="text-xs">
                          Unsaved changes
                        </Badge>
                      )}
                    </div>
                    <p className="text-xs text-muted-foreground">
                      Profile: {profileName}
                    </p>
                  </div>
                </div>
                
                <Button
                  variant="outline"
                  size="sm"
                  onClick={handleSelectAll}
                  disabled={isUpdating}
                >
                  {data.tools.every(tool => localTools[tool.name]) ? 'Deselect All' : 'Select All'}
                </Button>
              </div>

              {/* Tools list */}
              <div className="flex-1 overflow-y-auto p-4 space-y-3">
                {data.tools.map((tool) => (
                  <Card 
                    key={tool.name}
                    className={cn(
                      "transition-colors cursor-pointer",
                      localTools[tool.name] ? "bg-muted/50 border-primary/20" : "hover:bg-muted/20"
                    )}
                    onClick={() => handleToolToggle(tool.name)}
                  >
                    <CardContent className="p-4">
                      <div className="flex items-start justify-between gap-3">
                        <div className="flex-1 min-w-0">
                          <div className="flex items-center gap-2 mb-1">
                            <h4 className="font-medium text-sm">{tool.name}</h4>
                            {localTools[tool.name] && (
                              <CheckCircle2 className="h-4 w-4 text-green-500" />
                            )}
                          </div>
                          <p className="text-xs text-muted-foreground line-clamp-2">
                            {tool.description}
                          </p>
                        </div>
                        <Switch
                          checked={localTools[tool.name] || false}
                          onCheckedChange={() => handleToolToggle(tool.name)}
                          onClick={(e) => e.stopPropagation()}
                          disabled={isUpdating}
                        />
                      </div>
                    </CardContent>
                  </Card>
                ))}
              </div>
            </>
          )}
        </div>

        <DialogFooter className="border-t p-4">
          <div className="flex items-center justify-between w-full">
            <div className="flex items-center gap-2">
              {!data?.has_mcp_config && data?.tools?.length > 0 && (
                <Alert className="p-2">
                  <Info className="h-3 w-3" />
                  <AlertDescription className="text-xs">
                    This will create a new MCP configuration for your agent
                  </AlertDescription>
                </Alert>
              )}
            </div>
            
            <div className="flex items-center gap-2">
              <Button
                variant="outline"
                onClick={hasChanges ? handleCancel : () => onOpenChange(false)}
                disabled={isUpdating}
              >
                {hasChanges ? 'Cancel' : 'Close'}
              </Button>
              
              {hasChanges && (
                <Button
                  onClick={handleSave}
                  disabled={isUpdating}
                >
                  {isUpdating ? (
                    <>
                      <Loader2 className="h-4 w-4 mr-2 animate-spin" />
                      Saving...
                    </>
                  ) : (
                    <>
                      <CheckCircle2 className="h-4 w-4 mr-2" />
                      Save Changes
                    </>
                  )}
                </Button>
              )}
            </div>
          </div>
        </DialogFooter>
      </DialogContent>
    </Dialog>
  );
}; <|MERGE_RESOLUTION|>--- conflicted
+++ resolved
@@ -103,11 +103,6 @@
     const enabledTools = Object.entries(localTools)
       .filter(([_, enabled]) => enabled)
       .map(([name]) => name);
-<<<<<<< HEAD
-    
-
-=======
->>>>>>> d4b031d0
     setHasChanges(false);
 
     if (onToolsUpdate) {
